--- conflicted
+++ resolved
@@ -18,13 +18,7 @@
 
 import (
 	"errors"
-<<<<<<< HEAD
 	"github.com/vmware/govmomi/vim25/types"
-=======
-	"fmt"
-	volumestypes "gitlab.eng.vmware.com/hatchway/common-csp/pkg/volume/types"
-	cnsvsphere "gitlab.eng.vmware.com/hatchway/common-csp/pkg/vsphere"
->>>>>>> 170c10ff
 	"golang.org/x/net/context"
 	"k8s.io/api/core/v1"
 	corelisters "k8s.io/client-go/listers/core/v1"
@@ -117,7 +111,6 @@
 	return vCenterIPs, err
 }
 
-<<<<<<< HEAD
 // Function to create CnsKubernetesEnityMetaData object from given parameters
 func GetCnsKubernetesEntityMetaData(entityName string, labels []types.KeyValue, deleteFlag bool, entityType string, namespace string) *cnstypes.CnsKubernetesEntityMetadata {
 	entityMetadata := &cnstypes.CnsKubernetesEntityMetadata{}
@@ -129,30 +122,4 @@
 	entityMetadata.EntityType = entityType
 	entityMetadata.Namespace = namespace
 	return entityMetadata
-=======
-// Function to create EnityMetaData object from given parameters
-func GetEntityMetaData(entityName string, namespace string, entityType string,
-	labels map[string]string, deleteFlag bool) volumestypes.EntityMetaData {
-	entityMetadata := volumestypes.EntityMetaData{}
-	entityMetadata.EntityName = entityName
-	entityMetadata.Namespace = namespace
-	entityMetadata.EntityType = entityType
-	entityMetadata.DeleteFlag = deleteFlag
-	if labels != nil {
-		entityMetadata.Labels = labels
-	}
-	return entityMetadata
-}
-
-// Function to return a Persistent Volume object attached to the PVC given in parameters
-func GetPersistentVolume(pvc *v1.PersistentVolumeClaim, pvLister corelisters.PersistentVolumeLister) (*v1.PersistentVolume, error) {
-	volumeName := pvc.Spec.VolumeName
-	pv, err := pvLister.Get(volumeName)
-
-	if err != nil {
-		return nil, fmt.Errorf("failed to find PV %q in PV informer cache with error : %v", volumeName, err)
-	}
-
-	return pv.DeepCopy(), nil
->>>>>>> 170c10ff
 }